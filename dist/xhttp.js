--- conflicted
+++ resolved
@@ -153,9 +153,9 @@
   if (this.processData != null && !this.processData) return
   if (!this.hasOwnProperty('data')) return
 
-  // Using a no-body method -> no need to have a body
-  if (this.$noBody()) {
-    delete this.data
+  // When using one of the "safe" methods, the body should be ignored
+  if (this.$safeMethod()) {
+    this.data = null
     return
   }
 
@@ -180,8 +180,8 @@
 /**
  * Checks if we're using a method that doesn't send a request body.
  */
-Options.prototype.$noBody = function() {
-  return this.method === 'GET' || this.method === 'OPTIONS'
+Options.prototype.$safeMethod = function() {
+  return this.method === 'GET' || this.method === 'HEAD' || this.method === 'OPTIONS'
 }
 
 /**
@@ -272,9 +272,9 @@
  * Table to map options.type to options.headers['Content-Type'].
  */
 var types = {
-  'plain'     : 'text/plain; charset=utf-8',
-  'json'      : 'application/json; charset=utf-8',
-  'form'      : 'application/x-www-form-urlencoded; charset=utf-8'
+  'plain': 'text/plain; charset=utf-8',
+  'json': 'application/json; charset=utf-8',
+  'form': 'application/x-www-form-urlencoded; charset=utf-8'
 }
 exports.types = types
 
@@ -282,9 +282,9 @@
  * Content-type checker regexes.
  */
 var typeRegs = {
-  'plain'     : /text\/plain/i,
-  'json'      : /application\/json/i,
-  'form'      : /application\/x-www-form-urlencoded/i
+  'plain': /text\/plain/i,
+  'json': /application\/json/i,
+  'form': /application\/x-www-form-urlencoded/i
 }
 exports.typeRegs = typeRegs
 
@@ -298,8 +298,8 @@
 exports.isObject = isObject
 
 /**
- * `hasOwnProperty` that works for objects that don't have this method, like
- * hash tables created with Object.create(null)
+ * `hasOwnProperty` that works for objects without the namesake method, like
+ * hash tables created with Object.create(null).
  */
 function ownProp (object, key) {
   return Object.hasOwnProperty.call(object, key)
@@ -307,17 +307,16 @@
 exports.ownProp = ownProp
 
 /**
- * Loops over own enumerable properties of an object, calling the callback on
- * each value with own execution context. Call this function with .call or
- * .apply to use a different execution context.
- */
-function forOwn (object, callback) {
-  if (!isObject(object)) return
-
-  for (var key in object) {
-    if (!ownProp(object, key)) continue
-
-    callback.call(this, object[key], key)
+ * Loops over own enumerable properties of an object, passing a value-key pair
+ * to the given callback on each iteration.
+ */
+function forOwn (object, callback, thisArg) {
+  if (isObject(object)) {
+    var self = thisArg === undefined ? this : thisArg
+
+    Object.keys(object).forEach(function (key) {
+      callback.call(self, object[key], key)
+    })
   }
 }
 exports.forOwn = forOwn
@@ -470,14 +469,22 @@
 
   function xhttp (options) {
     return new promiseConstructor(function (resolve, reject) {
-
-      // Parse the options into an options object
+      var xhr = new XMLHttpRequest()
+
+      // Make sure `options` and `options.headers` are writable objects
+      if (!utils.isObject(options)) options = {}
+      if (!utils.isObject(options.headers)) options.headers = {}
+
+      // Apply request interceptors in order. If an interceptor returns an
+      // object, it replaces the previous options
+      xhttp.requestInterceptors.forEach(function (interceptor) {
+        var result = interceptor(options)
+        if (utils.isObject(result)) options = result
+      })
+
+      // Parse options
       options = new Options(options)
 
-      // Make the new request object
-      var xhr = new XMLHttpRequest()
-
-      // Open with the given options
       xhr.open(
         options.method,
         options.url,
@@ -486,27 +493,7 @@
         options.password
       )
 
-      /**
-       * Apply request interceptors in order. Each interceptor is called with
-       * one argument: the options object. If a non-undefined value is 
-       * returned, it replaces the options object.
-       */
-<<<<<<< HEAD
-      if (!options.$noBody()) {
-        xhttp.reqInterceptors.forEach(function (interceptor) {
-          var result = interceptor(options.data, xhr)
-          if (result !== undefined) options.data = result
-        })
-      }
-=======
-      xhttp.reqInterceptors.forEach(function (interceptor) {
-        var result = interceptor(options)
-        if (result !== undefined) options = result
-      })
-
->>>>>>> acd68211
-
-      // Assign the headers
+      // Assign headers
       utils.forOwn(options.headers, function (value, key) {
         xhr.setRequestHeader(key, value)
       })
@@ -514,17 +501,15 @@
       // Assign primitive options
       utils.assign(xhr, options.$simpleOptions())
 
-      // Attach failure listeners
       xhr.onerror = xhr.onabort = xhr.ontimeout = function() {
-        reject(parseResponse(xhr, xhttp.errInterceptors))
-      }
-
-      // Attach a success listener
+        reject(parseResponse(xhr, xhttp.errorInterceptors))
+      }
+
       xhr.onload = function() {
         if (successful(xhr)) {
-          resolve(parseResponse(xhr, xhttp.resInterceptors))
+          resolve(parseResponse(xhr, xhttp.responseInterceptors))
         } else {
-          reject(parseResponse(xhr, xhttp.errInterceptors))
+          reject(parseResponse(xhr, xhttp.errorInterceptors))
         }
       }
 
@@ -537,13 +522,13 @@
 
   /**
    * `xhttp` has three groups of interceptors:
-   *   reqInterceptors
-   *   resInterceptors
-   *   errInterceptors
+   *   requestInterceptors
+   *   responseInterceptors
+   *   errorInterceptors
    *
    * Request interceptors are called with `(options)`, where options is the
-   * xhttp config object supplied by the user. If an interceptor returns a 
-   * non-undefined value, the value replaces the config object. 
+   * xhttp config object supplied by the user. They're allowed to mutate the
+   * config object, or optionally return a new object to replace it.
    *
    * Success and error interceptors are called with `(data, xhr)`, where data
    * is the parsed response and xhr is the native XMLHttpRequest object. Like
@@ -551,28 +536,42 @@
    * non-undefined value.
    */
 
-  xhttp.reqInterceptors = []
-
-  xhttp.resInterceptors = []
-
-  xhttp.errInterceptors = []
-
-  xhttp.addReqInterceptor = function (/* ... interceptors */) {
-    xhttp.reqInterceptors.push.apply(xhttp.reqInterceptors, arguments)
+  xhttp.requestInterceptors = []
+
+  xhttp.responseInterceptors = []
+
+  xhttp.errorInterceptors = []
+
+  // Validates and registers a request interceptor.
+  xhttp.interceptRequest = function (interceptor) {
+    if (typeof interceptor !== 'function') {
+      throw new Error('An interceptor must be a function, got: ' + interceptor)
+    }
+    if (interceptor.length !== 1) {
+      console.warn("Request interceptor's arity is expected to be 1, got " + interceptor.length + ":", interceptor)
+    }
+    xhttp.requestInterceptors.push(interceptor)
   }
 
-  xhttp.addResInterceptor = function (/* ... interceptors */) {
-    xhttp.resInterceptors.push.apply(xhttp.resInterceptors, arguments)
+  // Validates and registers a response interceptor.
+  xhttp.interceptResponse = function (interceptor) {
+    if (typeof interceptor !== 'function') {
+      throw new Error('An interceptor must be a function, got: ' + interceptor)
+    }
+    xhttp.responseInterceptors.push(interceptor)
   }
 
-  xhttp.addErrInterceptor = function (/* ... interceptors */) {
-    xhttp.errInterceptors.push.apply(xhttp.errInterceptors, arguments)
+  // Validates and registers an error interceptor.
+  xhttp.interceptError = function (interceptor) {
+    if (typeof interceptor !== 'function') {
+      throw new Error('An interceptor must be a function, got: ' + interceptor)
+    }
+    xhttp.errorInterceptors.push(interceptor)
   }
 
   /******************************** "Export" *********************************/
 
   return xhttp
-
 }
 
 },{"./options":2,"./parse":3,"./utils":4}],6:[function(require,module,exports){
@@ -722,7 +721,6 @@
         }
       }
     }
-<<<<<<< HEAD
 
     function lib$es6$promise$asap$$setScheduler(scheduleFn) {
       lib$es6$promise$asap$$customSchedulerFn = scheduleFn;
@@ -732,17 +730,6 @@
       lib$es6$promise$asap$$asap = asapFn;
     }
 
-=======
-
-    function lib$es6$promise$asap$$setScheduler(scheduleFn) {
-      lib$es6$promise$asap$$customSchedulerFn = scheduleFn;
-    }
-
-    function lib$es6$promise$asap$$setAsap(asapFn) {
-      lib$es6$promise$asap$$asap = asapFn;
-    }
-
->>>>>>> acd68211
     var lib$es6$promise$asap$$browserWindow = (typeof window !== 'undefined') ? window : undefined;
     var lib$es6$promise$asap$$browserGlobal = lib$es6$promise$asap$$browserWindow || {};
     var lib$es6$promise$asap$$BrowserMutationObserver = lib$es6$promise$asap$$browserGlobal.MutationObserver || lib$es6$promise$asap$$browserGlobal.WebKitMutationObserver;
@@ -840,15 +827,9 @@
     var lib$es6$promise$$internal$$PENDING   = void 0;
     var lib$es6$promise$$internal$$FULFILLED = 1;
     var lib$es6$promise$$internal$$REJECTED  = 2;
-<<<<<<< HEAD
 
     var lib$es6$promise$$internal$$GET_THEN_ERROR = new lib$es6$promise$$internal$$ErrorObject();
 
-=======
-
-    var lib$es6$promise$$internal$$GET_THEN_ERROR = new lib$es6$promise$$internal$$ErrorObject();
-
->>>>>>> acd68211
     function lib$es6$promise$$internal$$selfFulfillment() {
       return new TypeError("You cannot resolve a promise with itself");
     }
@@ -1110,17 +1091,10 @@
     };
 
     var lib$es6$promise$enumerator$$default = lib$es6$promise$enumerator$$Enumerator;
-<<<<<<< HEAD
 
     lib$es6$promise$enumerator$$Enumerator.prototype._enumerate = function() {
       var enumerator = this;
 
-=======
-
-    lib$es6$promise$enumerator$$Enumerator.prototype._enumerate = function() {
-      var enumerator = this;
-
->>>>>>> acd68211
       var length  = enumerator.length;
       var promise = enumerator.promise;
       var input   = enumerator._input;
